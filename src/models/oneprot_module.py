from typing import Any, Dict, Tuple
import os
import torch
from pytorch_lightning import LightningModule
from torchmetrics import MinMetric, MeanMetric
from torch import nn, einsum
from torch.optim import Adam, AdamW
#from pytorch_metric_learning import losses
from src.models.components.loss import ClipLoss
from src.models.components.sequence_model import SequenceModel
from src.models.components.struct_model import StructModel
from src.models.components.text_model import TextModel
from src.models.components.go_model import GoModel
from src.models.components.msa_model import MsaModel

from collections import Counter
<<<<<<< HEAD
import numpy as np
=======
>>>>>>> be49b9b7
import torch.nn.functional as F
import torch.optim as optim

class ONEPROTLitModule(LightningModule):


    def __init__(
        self,
        data_modalities: list = ['text','structure'],
        output_dim: int = 1024, 
        sequence_model: str =  "facebook/esm2_t12_35M_UR50D", #"facebook/esm2_t12_35M_UR50D",
        text_model: str =  "microsoft/BiomedNLP-PubMedBERT-base-uncased-abstract-fulltext",       
        struct_proj = 'mlp',
        sequence_proj = 'mlp',
        go_proj= 'mlp',
        text_proj= 'mlp',
        msa_proj= 'mlp',
        use_logit_scale: bool = True,
        local_loss: bool = True,
        gather_with_grad: bool = True,
        lr: float = 5e-4,
        weight_decay: float = 1e-4, 
        max_epochs:int = 100
    ) -> None:
        """Initialize a `MNISTLitModule`.

        :param net: The model to train.
        :param optimizer: The optimizer to use for training.
        :param scheduler: The learning rate scheduler to use for training.
        """
        super().__init__()

        # this line allows to access init params with 'self.hparams' attribute
        # also ensures init params will be stored in ckpt
        self.save_hyperparameters(logger=False)
        self.data_modalities = data_modalities
        self.automatic_optimization = False

        self.validation_step_outputs = {}

        oneprot_model = {}
        oneprot_model['sequence'] = SequenceModel(model_name_or_path=sequence_model, output_dim=output_dim, proj=sequence_proj, use_logit_scale=use_logit_scale)
        for modality in self.data_modalities:
            if modality == 'msa':
                oneprot_model[modality] = MsaModel(output_dim=output_dim, proj=msa_proj, use_logit_scale=use_logit_scale)
            elif modality == 'structure':
                oneprot_model[modality] = StructModel(output_dim=output_dim, proj=struct_proj, use_logit_scale=use_logit_scale)
            elif modality == 'text':
                oneprot_model[modality] = TextModel(text_model,output_dim=output_dim, proj=text_proj, use_logit_scale=use_logit_scale)
            elif modality == 'go':
                oneprot_model[modality] = GoModel(output_dim=output_dim, proj=go_proj, use_logit_scale=use_logit_scale)

        self.oneprot_module = nn.ModuleDict(oneprot_model)

        self.loss_fn = ClipLoss(
                local_loss=local_loss,
                gather_with_grad=gather_with_grad,
                cache_labels=True,
                rank=int(os.environ['RANK']),
                world_size=int(os.environ['WORLD_SIZE']),
            )
        
        self.all_sequence_features={}
        for modality in self.data_modalities:
            self.all_sequence_features[modality] = []
        
        self.all_modality_features={}
        for modality in self.data_modalities:
            self.all_modality_features[modality] = []
 
        # for averaging loss across batches
        self.train_loss = MeanMetric()
        self.val_loss = MeanMetric()
        self.test_loss = MeanMetric()

        # for tracking best so far validation accuracy
        self.val_loss_best = MinMetric()

    def forward(self, batch) -> torch.Tensor:
 
        modality_outputs = {} 
        sequence_outputs = {}
        for modality in list(batch.keys()):
            
            
            sequence_features, modality_features = batch[modality]

            sequence_output = self.oneprot_module['sequence'](sequence_features)
            #sequence_outputs.extend(sequence_output)
            sequence_outputs[modality] = sequence_output
            
            if modality=='msa':
                modality_output_temp = []
                for i in range(modality_features.shape[0]):
                    modality_output = self.oneprot_module[modality](torch.unsqueeze(modality_features[i,...],0))
                    modality_output_temp.extend(modality_output)
                modality_outputs[modality] = torch.stack(modality_output_temp)
            else:
                modality_output = self.oneprot_module[modality](modality_features)
                #modality_outputs.extend(modality_output)
                modality_outputs[modality] = modality_output
        return sequence_outputs, modality_outputs

    def on_train_start(self) -> None:
        """Lightning hook that is called when training begins."""
        # by default lightning executes validation step sanity checks before training starts,
        # so it's worth to make sure validation metrics don't store results from these checks
        self.val_loss.reset()
        self.val_loss_best.reset()

    def training_step(
        self, batch: Tuple[torch.Tensor, torch.Tensor], batch_idx: int
    ) -> torch.Tensor:
        """Perform a single training step on a batch of data from the training set.

        :param batch: A batch of data (a tuple) containing the input tensor of images and target
            labels.
        :param batch_idx: The index of the current batch.
        :return: A tensor of losses between model predictions and targets.
        """
        opt = self.optimizers()
        
        

        for modality in list(batch.keys()):     
            temp_batch = {}
            temp_batch[modality] = batch[modality]
            sequence_outputs, modality_outputs = self.forward(temp_batch)
            opt.zero_grad()
            loss = self.loss_fn(sequence_outputs[modality], modality_outputs[modality])
            self.train_loss(loss)
            self.manual_backward(loss)
            self.clip_gradients(opt, gradient_clip_val=0.5, gradient_clip_algorithm="norm")
            opt.step()
            #print("passed first")
            
            metrics = self.get_clip_metrics(sequence_outputs[modality], modality_outputs[modality])
        
            self.log(f"train/loss", self.train_loss, on_step=True, on_epoch=True, prog_bar=True, sync_dist=True)
            
            for name, value in metrics.items():
                self.log(f'train/{modality}/{name}', value,on_step=False, on_epoch=True, prog_bar=True, sync_dist=True)

        #return loss

    def on_train_epoch_end(self) -> None:
        "Lightning hook that is called when a training epoch ends."
        pass

    def validation_step(self, batch: Tuple[torch.Tensor, torch.Tensor] = None, batch_idx: int = 0, dataloader_idx: int = 0) -> None:

        batch_data = {}
        batch_data[self.data_modalities[dataloader_idx]]= batch
        sequence_outputs, modality_outputs = self.forward(batch_data)

        #self.all_modality_features[modality]

        if self.data_modalities[dataloader_idx] in self.validation_step_outputs:
            self.validation_step_outputs[self.data_modalities[dataloader_idx]]['seq'].extend(sequence_outputs[self.data_modalities[dataloader_idx]])
            self.validation_step_outputs[self.data_modalities[dataloader_idx]]['mod'].extend(modality_outputs[self.data_modalities[dataloader_idx]])
        else:
            temp_seq = []
            temp_mod = []
            temp_seq.extend(sequence_outputs[self.data_modalities[dataloader_idx]])
            temp_mod.extend(modality_outputs[self.data_modalities[dataloader_idx]])
            self.validation_step_outputs[self.data_modalities[dataloader_idx]] = {}
            self.validation_step_outputs[self.data_modalities[dataloader_idx]]['seq'] = temp_seq
            self.validation_step_outputs[self.data_modalities[dataloader_idx]]['mod'] = temp_mod
        #print(f"modality {self.data_modalities[dataloader_idx]}")
        loss = self.loss_fn(sequence_outputs[self.data_modalities[dataloader_idx]], modality_outputs[self.data_modalities[dataloader_idx]])
        
        #metrics = self.get_clip_metrics(sequence_outputs, modality_outputs)
        
        self.val_loss(loss)
        #self.log('train_loss_ml', nll)
        self.log("val/loss", self.val_loss, on_step=True, on_epoch=True, prog_bar=True, sync_dist=True)
        #for name, value in metrics.items():
        #    self.log(f'val/{name}', value,on_step=False, on_epoch=True, prog_bar=True, sync_dist=True)
        # return loss or backpropagation will fail
        return loss

    def on_validation_epoch_end(self) -> None:
        "Lightning hook that is called when a validation epoch ends."
        loss = self.val_loss.compute()  # get current val acc
        self.val_loss_best(loss)  # update best so far val acc
        # log `val_acc_best` as a value through `.compute()` method, instead of as a metric object
        # otherwise metric would be reset by lightning after each epoch
        
        for modality in self.data_modalities:
        
            metrics = self.get_clip_metrics(torch.stack(self.validation_step_outputs[modality]['seq']).cpu(), torch.stack(self.validation_step_outputs[modality]['mod']).cpu())
            
            for name, value in metrics.items():
                self.log(f'val/{modality}/{name}', value, on_step=False, on_epoch=True, prog_bar=True, sync_dist=True)
        self.validation_step_outputs.clear()
        self.log("val/loss_best", self.val_loss_best.compute(), sync_dist=True, prog_bar=True)

    def test_step(self, batch: Tuple[torch.Tensor, torch.Tensor], batch_idx: int) -> None:

        total_loss = self.model_step(batch)

        # update and log metrics
        self.test_loss(total_loss)
  
        # return loss or backpropagation will fail    
        self.log("test/loss", self.test_loss, on_step=False, on_epoch=True, prog_bar=True)

        return total_loss

    def on_test_epoch_end(self) -> None:
        """Lightning hook that is called when a test epoch ends."""
        pass


    def configure_optimizers(self):
        optimizer = optim.AdamW(self.parameters(),
                                lr=self.hparams.lr,
                                weight_decay=self.hparams.weight_decay)
       
        return optimizer
    

    def get_clip_metrics(self, sequence_outputs, modality_outputs):
            metrics = {}
            logits_per_sequence = (sequence_outputs @ modality_outputs.t()).detach().cpu()
            logits_per_modality = logits_per_sequence.t().detach().cpu()

            logits = {"seq_to_mod": logits_per_sequence, "mod_to_seq": logits_per_modality}
            ground_truth = torch.arange(len(modality_outputs)).view(-1, 1)

            for name, logit in logits.items():
                ranking = torch.argsort(logit, descending=True)
                preds = torch.where(ranking == ground_truth)[1]
                preds = preds.detach().cpu().numpy()
                metrics[f"{name}_mean_rank"] = preds.mean() + 1
                metrics[f"{name}_median_rank"] = np.floor(np.median(preds)) + 1
                for k in [1, 5, 10]:
                    metrics[f"{name}_R@{k}"] = np.mean(preds < k)

            return metrics

'''
    def configure_optimizers(self) -> Dict[str, Any]:
        """Configures optimizers and learning-rate schedulers to be used for training.

        Normally you'd need one, but in the case of GANs or similar you might need multiple.

        Examples:
            https://lightning.ai/docs/pytorch/latest/common/lightning_module.html#configure-optimizers

        :return: A dict containing the configured optimizers and learning-rate schedulers to be used for training.
        """
        return AdamW(self.parameters(), lr=5e-4, weight_decay=1e-4)

        seq_feature = sequence_outputs / sequence_outputs.norm(dim=-1, keepdim=True)
        mod_feature = modality_outputs / modality_outputs.norm(dim=-1, keepdim=True)
        #all_sequence_outputs = self.all_gather(sequence_outputs).view(-1, sequence_outputs.shape[1])
        #all_modality_outputs = self.all_gather(modality_outputs).view(-1, modality_outputs.shape[1])
        #feats = torch.cat((all_sequence_outputs, all_modality_outputs), 0)
        feats = torch.cat((seq_feature, mod_feature), 0)
        

        cos_sim = F.cosine_similarity(feats[:,None,:], feats[None,:,:], dim=-1)
        # Mask out cosine similarity to itself
        self_mask = torch.eye(cos_sim.shape[0], dtype=torch.bool, device=cos_sim.device)
        cos_sim.masked_fill_(self_mask, -9e15)
        # Find positive example -> batch_size//2 away from the original example
        pos_mask = self_mask.roll(shifts=cos_sim.shape[0]//2, dims=0)
        # InfoNCE loss
        cos_sim = cos_sim / 0.07
        nll = -cos_sim[pos_mask] + torch.logsumexp(cos_sim, dim=-1)
        loss = nll.mean()

        # Logging loss

        # Get ranking position of positive example
        comb_sim = torch.cat([cos_sim[pos_mask][:,None],  # First position positive example
                              cos_sim.masked_fill(pos_mask, -9e15)],
                             dim=-1)
        sim_argsort = comb_sim.argsort(dim=-1, descending=True).argmin(dim=-1)
        # Logging ranking metrics

        #loss = self.loss_fn(all_sequence_outputs, all_modality_outputs)
        #loss = self.loss_fn(sequence_outputs, modality_outputs)
        
        # update and log metrics
                
        #self.log('train/acc_top1', (sim_argsort == 0).float().mean(), on_step=False, on_epoch=True, prog_bar=True, sync_dist=True)
        #self.log('train/acc_top10', (sim_argsort < 10).float().mean(), on_step=False, on_epoch=True, prog_bar=True, sync_dist=True)
        #self.log('train/acc_top50', (sim_argsort < 50).float().mean(), on_step=False, on_epoch=True, prog_bar=True, sync_dist=True)
        #self.log('train/acc_mean_pos', 1+sim_argsort.float().mean(), on_step=False, on_epoch=True, prog_bar=True, sync_dist=True)
        # return loss or backpropagation will fail
'''<|MERGE_RESOLUTION|>--- conflicted
+++ resolved
@@ -14,10 +14,7 @@
 from src.models.components.msa_model import MsaModel
 
 from collections import Counter
-<<<<<<< HEAD
 import numpy as np
-=======
->>>>>>> be49b9b7
 import torch.nn.functional as F
 import torch.optim as optim
 
@@ -257,57 +254,4 @@
                 for k in [1, 5, 10]:
                     metrics[f"{name}_R@{k}"] = np.mean(preds < k)
 
-            return metrics
-
-'''
-    def configure_optimizers(self) -> Dict[str, Any]:
-        """Configures optimizers and learning-rate schedulers to be used for training.
-
-        Normally you'd need one, but in the case of GANs or similar you might need multiple.
-
-        Examples:
-            https://lightning.ai/docs/pytorch/latest/common/lightning_module.html#configure-optimizers
-
-        :return: A dict containing the configured optimizers and learning-rate schedulers to be used for training.
-        """
-        return AdamW(self.parameters(), lr=5e-4, weight_decay=1e-4)
-
-        seq_feature = sequence_outputs / sequence_outputs.norm(dim=-1, keepdim=True)
-        mod_feature = modality_outputs / modality_outputs.norm(dim=-1, keepdim=True)
-        #all_sequence_outputs = self.all_gather(sequence_outputs).view(-1, sequence_outputs.shape[1])
-        #all_modality_outputs = self.all_gather(modality_outputs).view(-1, modality_outputs.shape[1])
-        #feats = torch.cat((all_sequence_outputs, all_modality_outputs), 0)
-        feats = torch.cat((seq_feature, mod_feature), 0)
-        
-
-        cos_sim = F.cosine_similarity(feats[:,None,:], feats[None,:,:], dim=-1)
-        # Mask out cosine similarity to itself
-        self_mask = torch.eye(cos_sim.shape[0], dtype=torch.bool, device=cos_sim.device)
-        cos_sim.masked_fill_(self_mask, -9e15)
-        # Find positive example -> batch_size//2 away from the original example
-        pos_mask = self_mask.roll(shifts=cos_sim.shape[0]//2, dims=0)
-        # InfoNCE loss
-        cos_sim = cos_sim / 0.07
-        nll = -cos_sim[pos_mask] + torch.logsumexp(cos_sim, dim=-1)
-        loss = nll.mean()
-
-        # Logging loss
-
-        # Get ranking position of positive example
-        comb_sim = torch.cat([cos_sim[pos_mask][:,None],  # First position positive example
-                              cos_sim.masked_fill(pos_mask, -9e15)],
-                             dim=-1)
-        sim_argsort = comb_sim.argsort(dim=-1, descending=True).argmin(dim=-1)
-        # Logging ranking metrics
-
-        #loss = self.loss_fn(all_sequence_outputs, all_modality_outputs)
-        #loss = self.loss_fn(sequence_outputs, modality_outputs)
-        
-        # update and log metrics
-                
-        #self.log('train/acc_top1', (sim_argsort == 0).float().mean(), on_step=False, on_epoch=True, prog_bar=True, sync_dist=True)
-        #self.log('train/acc_top10', (sim_argsort < 10).float().mean(), on_step=False, on_epoch=True, prog_bar=True, sync_dist=True)
-        #self.log('train/acc_top50', (sim_argsort < 50).float().mean(), on_step=False, on_epoch=True, prog_bar=True, sync_dist=True)
-        #self.log('train/acc_mean_pos', 1+sim_argsort.float().mean(), on_step=False, on_epoch=True, prog_bar=True, sync_dist=True)
-        # return loss or backpropagation will fail
-'''+            return metrics